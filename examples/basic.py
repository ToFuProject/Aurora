--- conflicted
+++ resolved
@@ -46,20 +46,11 @@
 # Now get aurora setup
 asim = aurora.core.aurora_sim(namelist, geqdsk=geqdsk)
 
-<<<<<<< HEAD
-# Visualize radial grid
-#rvol_grid, pro_grid, qpr_grid, prox_param = aurora.grids_utils.create_radial_grid(namelist,plot=True)
-
-# Visualize time resolution
-time_grid, save_grid = aurora.grids_utils.create_time_grid(namelist['timing'], plot=True)
-
-=======
 # check radial grid:
 _ = aurora.create_radial_grid(namelist,plot=True)
 
 # check time grid:
 _ = aurora.create_time_grid(namelist['timing'], plot=True)
->>>>>>> eb52695d
 
 # set time-independent transport coefficients (flat D=1 m^2/s, V=-2 cm/s)
 D_z = 1e4 * np.ones(len(asim.rvol_grid))  # cm^2/s
