'''
Setup for Aurora package. Basic call (install in editable mode)
pip install -e .

To install with a different Fortran compiler, use e.g.
python3 setup.py build --fcompiler=gnu95
or
python3 setup.py build --fcompiler=intelem 

It should be possible to pass any f2py flags via the command line, e.g. using
python3 setup.py build --fcompiler=intelem --opt="-fast"

'''

import setuptools
import os, sys, subprocess
from numpy.distutils.core import setup, Extension

package_name='aurorafusion'

with open('README.md', 'r') as fh:
    long_description = fh.read()

wrapper = Extension(name='aurora._aurora', 
                    sources=['aurora/main.f90',
                             'aurora/grids.f90',
                             'aurora/impden.f90',
                             'aurora/math.f90'])

aurora_dir = os.path.dirname(os.path.abspath(__file__))
install_requires = open('requirements.txt').read().split('\n')
    
setup(
      name=package_name,
<<<<<<< HEAD
      version='1.1.4',
=======
>>>>>>> 1617bafd
      description=long_description,
      long_description_content_type='text/markdown',
      url='https://github.com/fsciortino/Aurora',
      author='F. Sciortino',
      author_email='sciortino@psfc.mit.edu',
      packages=['aurora'], #setuptools.find_packages(),
      setup_requires=["numpy"],
      install_requires=install_requires,
      ext_modules=[wrapper],
      classifiers=['Programming Language :: Python :: 3',
                   'Operating System :: OS Independent',
                   ],
      )<|MERGE_RESOLUTION|>--- conflicted
+++ resolved
@@ -32,10 +32,7 @@
     
 setup(
       name=package_name,
-<<<<<<< HEAD
-      version='1.1.4',
-=======
->>>>>>> 1617bafd
+      version='1.1.5',
       description=long_description,
       long_description_content_type='text/markdown',
       url='https://github.com/fsciortino/Aurora',
